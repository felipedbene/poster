"""
Apple-specific utilities for image generation using MLX Core and CoreML.
This module provides functions to detect Apple Silicon hardware and
generate images using the Neural Processing Unit (NPU) when available.
"""

import os
import sys
import platform
import hashlib
import base64
from io import BytesIO
from typing import Optional, Union, Dict, Any
from PIL import Image


# Check if we're running on macOS with Apple Silicon
def is_apple_silicon() -> bool:
    """
    Detect if the code is running on Apple Silicon hardware.

    Returns:
        bool: True if running on macOS with Apple Silicon (arm64), False otherwise.
    """
    try:
        return platform.system() == "Darwin" and platform.machine() == "arm64"
    except Exception:
        return False


# Import MLX-related modules only if we're on Apple Silicon
if is_apple_silicon():
    try:
        import mlx.core as mx
        import coremltools as ct

        HAS_MLX = True
    except ImportError:
        print("⚠️ Running on Apple Silicon but MLX or CoreMLTools not installed.")
        HAS_MLX = False
else:
    HAS_MLX = False


def get_coreml_model_path(model_type: str = "split_einsum") -> str:
    """
    Get the path to the CoreML model based on the specified type.

    Args:
        model_type (str): The type of CoreML model to use ('original' or 'split_einsum').

    Returns:
        str: Path to the CoreML model directory.
    """
    base_dir = os.path.dirname(os.path.abspath(__file__))
    if model_type == "original":
        return os.path.join(
            base_dir, "coreml-stable-diffusion-v1-5", "original", "packages"
        )
    else:
        return os.path.join(
            base_dir, "coreml-stable-diffusion-v1-5", "split_einsum", "packages"
        )


def generate_image_with_mlx(
    prompt: str,
    negative_prompt: str = "blurry, lowres, artifacts, jpeg artifacts",
    width: int = 800,
    height: int = 600,
    steps: int = 30,
    guidance_scale: float = 9.0,
    seed: Optional[int] = None,
) -> Optional[str]:
    """
    Generate an image using MLX Core and CoreML on Apple Silicon.

    Args:
        prompt (str): The text prompt for image generation.
        negative_prompt (str): Negative prompt to guide what to avoid in generation.
        width (int): Width of the generated image.
        height (int): Height of the generated image.
        steps (int): Number of diffusion steps.
        guidance_scale (float): Guidance scale for classifier-free guidance.
        seed (Optional[int]): Random seed for reproducibility.

    Returns:
        Optional[str]: Path to the generated image, or None if generation failed.
    """
    if not is_apple_silicon() or not HAS_MLX:
        print(
            "⚠️ Cannot use MLX Core: not running on Apple Silicon or MLX not installed."
        )
        return None

    try:
        # Clean up and enhance the prompt
        base_prompt = prompt.strip()
        if not base_prompt.lower().startswith("a "):
            base_prompt = "A " + base_prompt
<<<<<<< HEAD
        # Add tech-focused style modifiers
        enhanced_prompt = base_prompt + ", ultra-realistic, high-tech, cyberpunk, neon, holographic, futuristic, digital, neural, quantum, AI, robotic, synthetic, ultra-modern, technological, innovative, cutting-edge, 8k, photorealistic, detailed, sharp focus"
        print(f"🎨 Final tech prompt for MLX Core: {enhanced_prompt}")
        
=======
        # Append artisan-style modifiers for hand-crafted illustration
        enhanced_prompt = (
            base_prompt
            + ", artisan hand-crafted style, watercolor textures, fine details, soft natural lighting"
        )
        print(f"🎨 Final artisan prompt for MLX Core: {enhanced_prompt}")

>>>>>>> fd17bdc7
        # Create cache directory and check for cached image
        os.makedirs(".cache/images", exist_ok=True)
        cache_key = hashlib.sha256(enhanced_prompt.encode()).hexdigest()
        webp_path = f".cache/images/{cache_key}.webp"

        if os.path.exists(webp_path):
            print("🖼️ Cached WebP image used")
            return webp_path

        # Import the python_coreml_stable_diffusion module from the ml-stable-diffusion directory
        sys.path.append(
            os.path.join(
                os.path.dirname(os.path.abspath(__file__)), "ml-stable-diffusion"
            )
        )
        from python_coreml_stable_diffusion.pipeline import (
            CoreMLStableDiffusionPipeline,
        )
        from python_coreml_stable_diffusion.coreml_model import (
            CoreMLModel,
            get_available_compute_units,
        )
        from diffusers import PNDMScheduler
        from transformers import CLIPTokenizer, CLIPFeatureExtractor

        # Get the actual packages directory (already includes split_einsum/packages)
        packages_dir = get_coreml_model_path()
        print(f"🔍 Using CoreML model packages from: {packages_dir}")

        # Load individual models with compute_unit parameter
        text_encoder_path = os.path.join(
            packages_dir,
            "Stable_Diffusion_version_runwayml_stable-diffusion-v1-5_text_encoder.mlpackage",
        )
        unet_path = os.path.join(
            packages_dir,
            "Stable_Diffusion_version_runwayml_stable-diffusion-v1-5_unet.mlpackage",
        )
        vae_decoder_path = os.path.join(
            packages_dir,
            "Stable_Diffusion_version_runwayml_stable-diffusion-v1-5_vae_decoder.mlpackage",
        )
        safety_checker_path = os.path.join(
            packages_dir,
            "Stable_Diffusion_version_runwayml_stable-diffusion-v1-5_safety_checker.mlpackage",
        )

        # Verify model files exist
        if (
            not os.path.exists(text_encoder_path)
            or not os.path.exists(unet_path)
            or not os.path.exists(vae_decoder_path)
        ):
            print(f"❌ Required CoreML model files not found in {model_path}")
            return None

        try:
            # Load CoreML models
            text_encoder = CoreMLModel(text_encoder_path, compute_unit="ALL")
            unet = CoreMLModel(unet_path, compute_unit="ALL")
            vae_decoder = CoreMLModel(vae_decoder_path, compute_unit="ALL")
            safety_checker = (
                CoreMLModel(safety_checker_path, compute_unit="ALL")
                if os.path.exists(safety_checker_path)
                else None
            )

            # Load scheduler and tokenizer from Hugging Face
            scheduler = PNDMScheduler.from_pretrained(
                "runwayml/stable-diffusion-v1-5", subfolder="scheduler"
            )
            tokenizer = CLIPTokenizer.from_pretrained("openai/clip-vit-base-patch32")
            feature_extractor = CLIPFeatureExtractor.from_pretrained(
                "openai/clip-vit-base-patch32"
            )

            # Truncate prompts if they exceed the tokenizer's maximum length
            max_len = tokenizer.model_max_length
            prompt_tokens = tokenizer.encode(enhanced_prompt)
            if len(prompt_tokens) > max_len:
                prompt_tokens = prompt_tokens[:max_len]
                enhanced_prompt = tokenizer.decode(
                    prompt_tokens, skip_special_tokens=True
                )
                print("✂️ Prompt truncated for MLX Core")

            neg_tokens = tokenizer.encode(negative_prompt)
            if len(neg_tokens) > max_len:
                neg_tokens = neg_tokens[:max_len]
                negative_prompt = tokenizer.decode(neg_tokens, skip_special_tokens=True)

            # Initialize the pipeline with the correct parameters
            pipeline = CoreMLStableDiffusionPipeline(
                text_encoder=text_encoder,
                unet=unet,
                vae_decoder=vae_decoder,
                scheduler=scheduler,
                tokenizer=tokenizer,
                controlnet=None,
                xl=False,
                force_zeros_for_empty_prompt=True,
                feature_extractor=feature_extractor,
                safety_checker=safety_checker,
                text_encoder_2=None,
                tokenizer_2=None,
            )

            # Generate the image
            print(f"🖌️ Generating image with MLX Core on Apple Silicon NPU...")
            result = pipeline(
                prompt=enhanced_prompt,
                negative_prompt=negative_prompt,
                width=width,
                height=height,
                num_inference_steps=steps,
                guidance_scale=guidance_scale,
            )

            # Get the generated image
            image = result.images[0]

            # Save the image
            png_path = f".cache/images/{cache_key}.png"
            image.save(png_path)

            # Convert to WebP for better compression
            webp_image = image.resize((384, 384), Image.Resampling.LANCZOS)
            webp_image.save(webp_path, format="WEBP", quality=85)

            return webp_path
        except Exception as e:
            print(f"❌ Failed to generate image with MLX Core: {e}")
            return None

        return None

        # Also save WebP version (optimized)
        webp_path = os.path.splitext(png_path)[0] + ".webp"
        try:
            image.save(webp_path, format="WEBP", quality=80)
            return webp_path
        except Exception as e:
            print(f"⚠️ Failed to convert image to WebP, using PNG instead: {e}")
            return png_path

    except Exception as e:
        print(f"❌ Failed to generate image with MLX Core: {e}")
        import traceback

        traceback.print_exc()
        return None<|MERGE_RESOLUTION|>--- conflicted
+++ resolved
@@ -98,20 +98,10 @@
         base_prompt = prompt.strip()
         if not base_prompt.lower().startswith("a "):
             base_prompt = "A " + base_prompt
-<<<<<<< HEAD
         # Add tech-focused style modifiers
         enhanced_prompt = base_prompt + ", ultra-realistic, high-tech, cyberpunk, neon, holographic, futuristic, digital, neural, quantum, AI, robotic, synthetic, ultra-modern, technological, innovative, cutting-edge, 8k, photorealistic, detailed, sharp focus"
         print(f"🎨 Final tech prompt for MLX Core: {enhanced_prompt}")
         
-=======
-        # Append artisan-style modifiers for hand-crafted illustration
-        enhanced_prompt = (
-            base_prompt
-            + ", artisan hand-crafted style, watercolor textures, fine details, soft natural lighting"
-        )
-        print(f"🎨 Final artisan prompt for MLX Core: {enhanced_prompt}")
-
->>>>>>> fd17bdc7
         # Create cache directory and check for cached image
         os.makedirs(".cache/images", exist_ok=True)
         cache_key = hashlib.sha256(enhanced_prompt.encode()).hexdigest()
@@ -246,17 +236,6 @@
             print(f"❌ Failed to generate image with MLX Core: {e}")
             return None
 
-        return None
-
-        # Also save WebP version (optimized)
-        webp_path = os.path.splitext(png_path)[0] + ".webp"
-        try:
-            image.save(webp_path, format="WEBP", quality=80)
-            return webp_path
-        except Exception as e:
-            print(f"⚠️ Failed to convert image to WebP, using PNG instead: {e}")
-            return png_path
-
     except Exception as e:
         print(f"❌ Failed to generate image with MLX Core: {e}")
         import traceback
